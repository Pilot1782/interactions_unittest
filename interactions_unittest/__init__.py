--- conflicted
+++ resolved
@@ -5,13 +5,11 @@
 
 import interactions
 from interactions import (
-<<<<<<< HEAD
     UPLOADABLE_TYPE,
     AllowedMentions,
     Attachment,
     BaseComponent,
     Client,
-=======
     Permissions,
     SlashContext,
     Client,
@@ -22,26 +20,22 @@
     Member,
     Guild,
     Message,
->>>>>>> 844c97f4
     Embed,
     Message,
     MessageFlags,
     MessageReference,
-<<<<<<< HEAD
     SlashContext,
     Snowflake_Type,
     Sticker,
     models,
     process_message_payload,
     to_snowflake,
-=======
     UPLOADABLE_TYPE,
     MessageFlags,
     models,
     to_snowflake,
     Attachment,
     process_message_payload,
->>>>>>> 844c97f4
 )
 from interactions.api.http.http_client import HTTPClient
 
@@ -262,15 +256,9 @@
         self.actions += (
             {
                 "action": "delete",
-<<<<<<< HEAD
-                "message_id": (
-                    to_snowflake(message) if message != "@original" else message
-                ),
-=======
                 "message_id": to_snowflake(message)
                 if message != "@original"
                 else message,
->>>>>>> 844c97f4
             },
         )
         del self._fake_cache[
